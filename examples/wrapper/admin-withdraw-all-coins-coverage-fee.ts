import { Transaction } from "@mysten/sui/transactions";
import { keypair, provider, user } from "../common";
import { ADMIN_CAP_OBJECT_ID, WRAPPER_PACKAGE_ID } from "../constants";
import { getWithdrawFeeTx } from "./getWithdrawFeeTx";
import { getWrapperBags } from "./utils/getWrapperBags";
import { processFeesBag } from "./utils/processFeeBag";

// yarn ts-node examples/wrapper/admin-withdraw-all-coins-coverage-fee.ts > admin-withdraw-all-coins-coverage-fee.log 2>&1
(async () => {
  const tx = new Transaction();

  const { deepReservesBagId } = await getWrapperBags();

  // Process both fee types
  const { coinsMapByCoinType } = await processFeesBag(deepReservesBagId);
  const coinTypes = Object.keys(coinsMapByCoinType);

  for (const coinType of coinTypes) {
    getWithdrawFeeTx({
      coinType,
<<<<<<< HEAD
      target: `${WRAPPER_PACKAGE_ID}::wrapper::withdraw_deep_reserves_coverage_fee_v2`,
=======
      target: `${WRAPPER_PACKAGE_ID}::wrapper::admin_withdraw_deep_reserves_coverage_fee`,
>>>>>>> a1ec4e2a
      user,
      adminCapId: ADMIN_CAP_OBJECT_ID,
      transaction: tx,
    });
  }

  const res = await provider.signAndExecuteTransaction({ transaction: tx, signer: keypair });

  console.log("Withdraw all coins coverage fee: ", res);
})();<|MERGE_RESOLUTION|>--- conflicted
+++ resolved
@@ -18,11 +18,7 @@
   for (const coinType of coinTypes) {
     getWithdrawFeeTx({
       coinType,
-<<<<<<< HEAD
-      target: `${WRAPPER_PACKAGE_ID}::wrapper::withdraw_deep_reserves_coverage_fee_v2`,
-=======
-      target: `${WRAPPER_PACKAGE_ID}::wrapper::admin_withdraw_deep_reserves_coverage_fee`,
->>>>>>> a1ec4e2a
+      target: `${WRAPPER_PACKAGE_ID}::wrapper::withdraw_deep_reserves_coverage_fee`,
       user,
       adminCapId: ADMIN_CAP_OBJECT_ID,
       transaction: tx,
