import { keypair, provider, user } from "../common";
import { ADMIN_CAP_OBJECT_ID, NS_COIN_TYPE, WRAPPER_PACKAGE_ID } from "../constants";
import { getWithdrawFeeTx } from "./getWithdrawFeeTx";

// yarn ts-node examples/wrapper/admin-withdraw-coverage-fee.ts > admin-withdraw-coverage-fee.log 2>&1
(async () => {
  const tx = getWithdrawFeeTx({
    coinType: NS_COIN_TYPE,
<<<<<<< HEAD
    target: `${WRAPPER_PACKAGE_ID}::wrapper::withdraw_deep_reserves_coverage_fee_v2`,
=======
    target: `${WRAPPER_PACKAGE_ID}::wrapper::admin_withdraw_deep_reserves_coverage_fee`,
>>>>>>> a1ec4e2a
    user,
    adminCapId: ADMIN_CAP_OBJECT_ID,
  });

  const res = await provider.signAndExecuteTransaction({ transaction: tx, signer: keypair });

  console.log(res);
})();<|MERGE_RESOLUTION|>--- conflicted
+++ resolved
@@ -6,11 +6,7 @@
 (async () => {
   const tx = getWithdrawFeeTx({
     coinType: NS_COIN_TYPE,
-<<<<<<< HEAD
-    target: `${WRAPPER_PACKAGE_ID}::wrapper::withdraw_deep_reserves_coverage_fee_v2`,
-=======
-    target: `${WRAPPER_PACKAGE_ID}::wrapper::admin_withdraw_deep_reserves_coverage_fee`,
->>>>>>> a1ec4e2a
+    target: `${WRAPPER_PACKAGE_ID}::wrapper::withdraw_deep_reserves_coverage_fee`,
     user,
     adminCapId: ADMIN_CAP_OBJECT_ID,
   });
