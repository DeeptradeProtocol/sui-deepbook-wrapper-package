--- conflicted
+++ resolved
@@ -22,7 +22,6 @@
 use sui::event;
 use sui::table::{Self, Table};
 
-<<<<<<< HEAD
 // === Errors ===
 /// Error when the sender is not a multisig address
 const ESenderIsNotMultisig: u64 = 1;
@@ -30,8 +29,6 @@
 const EFeeOutOfRange: u64 = 3;
 const EInvalidFeeHierarchy: u64 = 4;
 
-=======
->>>>>>> 0dedb451
 // === Constants ===
 /// The multiple that fee rates must adhere to (e.g., 10,000 = 0.0001% precision)
 const FEE_PRECISION_MULTIPLE: u64 = 10_000;
@@ -42,7 +39,7 @@
 /// The maximum allowed maker fee rate (10 bps = 0.10%)
 const MAX_MAKER_FEE_RATE: u64 = 1_000_000;
 
-// === Default Fee Constants for Initialization ===
+// Default Fee Constants for Initialization
 const DEFAULT_DEEP_TAKER_FEE_BPS: u64 = 600_000; // 6 bps
 const DEFAULT_DEEP_MAKER_FEE_BPS: u64 = 300_000; // 3 bps
 const DEFAULT_INPUT_COIN_TAKER_FEE_BPS: u64 = 500_000; // 5 bps
@@ -85,15 +82,8 @@
     clock: &Clock,
     ctx: &mut TxContext,
 ) {
-<<<<<<< HEAD
     validate_pool_fee_config(&new_fees);
 
-    assert!(
-        multisig::check_if_sender_is_multisig_address(pks, weights, threshold, ctx),
-        ESenderIsNotMultisig,
-    );
-=======
->>>>>>> 0dedb451
     validate_ticket(&ticket, update_default_fees_ticket_type(), clock, ctx);
     destroy_ticket(ticket);
 
@@ -111,15 +101,8 @@
     clock: &Clock,
     ctx: &mut TxContext,
 ) {
-<<<<<<< HEAD
     validate_pool_fee_config(&new_fees);
 
-    assert!(
-        multisig::check_if_sender_is_multisig_address(pks, weights, threshold, ctx),
-        ESenderIsNotMultisig,
-    );
-=======
->>>>>>> 0dedb451
     validate_ticket(&ticket, update_pool_specific_fees_ticket_type(), clock, ctx);
     destroy_ticket(ticket);
 
