--- conflicted
+++ resolved
@@ -25,15 +25,11 @@
 // === Constants ===
 const DEEP_SCALING_FACTOR: u64 = 1_000_000;
 // Default protocol fee for creating a pool
-<<<<<<< HEAD
 const DEFAULT_POOL_CREATION_PROTOCOL_FEE: u64 = 100 * DEEP_SCALING_FACTOR; // 100 DEEP
 // Minimum protocol fee for creating a pool
 const MIN_POOL_CREATION_PROTOCOL_FEE: u64 = 0; // 0 DEEP
 // Maximum protocol fee for creating a pool
 const MAX_POOL_CREATION_PROTOCOL_FEE: u64 = 500 * DEEP_SCALING_FACTOR; // 500 DEEP
-=======
-const DEFAULT_POOL_CREATION_PROTOCOL_FEE: u64 = 100 * 1_000_000; // 100 DEEP
->>>>>>> c0ee0645
 
 // === Structs ===
 /// Pool creation configuration object that stores the protocol fee
