--- conflicted
+++ resolved
@@ -14,14 +14,10 @@
 // === Errors ===
 /// Error when the user has not enough DEEP to cover the deepbook and protocol fees
 const ENotEnoughFee: u64 = 1;
-
-<<<<<<< HEAD
 /// Error when the sender is not a multisig address
 const ESenderIsNotMultisig: u64 = 2;
-=======
 /// Error when the new protocol fee for pool creation is out of the allowed range
-const EPoolCreationFeeOutOfRange: u64 = 2;
->>>>>>> 75583689
+const EPoolCreationFeeOutOfRange: u64 = 3;
 
 /// A generic error code for any function that is no longer supported.
 /// The value 1000 is used by convention across modules for this purpose.
@@ -170,17 +166,16 @@
     ctx: &mut TxContext,
 ) {
     assert!(
-<<<<<<< HEAD
         multisig::check_if_sender_is_multisig_address(pks, weights, threshold, ctx),
         ESenderIsNotMultisig,
     );
 
-=======
+    assert!(
         new_fee >= MIN_POOL_CREATION_PROTOCOL_FEE && new_fee <= MAX_POOL_CREATION_PROTOCOL_FEE,
         EPoolCreationFeeOutOfRange,
     );
+
     let old_fee = config.protocol_fee;
->>>>>>> 75583689
     config.protocol_fee = new_fee;
 
     event::emit(PoolCreationProtocolFeeUpdated {
