module deepbook_wrapper::wrapper;

use deepbook_wrapper::admin::AdminCap;
use deepbook_wrapper::helper::current_version;
use multisig::multisig;
use sui::bag::{Self, Bag};
use sui::balance::{Self, Balance};
use sui::clock::Clock;
use sui::coin::{Self, Coin};
use sui::event;
use sui::vec_set::{Self, VecSet};
use token::deep::DEEP;

// === Errors ===
/// Error when trying to use deep from reserves but there is not enough available
const EInsufficientDeepReserves: u64 = 1;

/// Allowed versions management errors
const EVersionAlreadyEnabled: u64 = 2;
const ECannotDisableCurrentVersion: u64 = 3;
const EVersionNotEnabled: u64 = 4;

/// Error when trying to use shared object in a package whose version is not enabled
const EPackageVersionNotEnabled: u64 = 5;

/// Error when trying to enable a version that has been permanently disabled
const EVersionPermanentlyDisabled: u64 = 6;

/// Error when the sender is not a multisig address
const ESenderIsNotMultisig: u64 = 7;

/// Ticket-related errors
const ETicketNotReady: u64 = 7;
const ETicketExpired: u64 = 8;
const ETicketTypeMismatch: u64 = 9;
const ETicketOwnerMismatch: u64 = 10;

/// A generic error code for any function that is no longer supported.
/// The value 1000 is used by convention across modules for this purpose.
#[allow(unused_const)]
const EFunctionDeprecated: u64 = 1000;

// === Constants ===
/// Ticket delay duration in seconds (24 hours)
const TICKET_DELAY_DURATION: u64 = 86400;

/// Ticket active duration in seconds (24 hours)
const TICKET_ACTIVE_DURATION: u64 = 86400;

/// Ticket types
const WITHDRAW_DEEP_RESERVES: u8 = 0;
const WITHDRAW_PROTOCOL_FEE: u8 = 1;
const WITHDRAW_COVERAGE_FEE: u8 = 2;
const UPDATE_POOL_CREATION_PROTOCOL_FEE: u8 = 3;

// === Structs ===
/// Wrapper struct for DeepBook V3
/// - allowed_versions: Versions that are allowed to interact with the wrapper
/// - disabled_versions: Versions that have been permanently disabled
/// - deep_reserves: The DEEP reserves in the wrapper
/// - deep_reserves_coverage_fees: The DEEP reserves coverage fees collected by the wrapper
/// - protocol_fees: The protocol fees collected by the wrapper
public struct Wrapper has key, store {
    id: UID,
    allowed_versions: VecSet<u16>,
    disabled_versions: VecSet<u16>,
    deep_reserves: Balance<DEEP>,
    deep_reserves_coverage_fees: Bag,
    protocol_fees: Bag,
}

/// Key struct for storing charged fees by coin type
public struct ChargedFeeKey<phantom CoinType> has copy, drop, store {}

// === Events ===
/// Event emitted when DEEP coins are withdrawn from the wrapper's reserves
public struct DeepReservesWithdrawn<phantom DEEP> has copy, drop {
    wrapper_id: ID,
    amount: u64,
}

/// Event emitted when deep reserves coverage fees are withdrawn for a specific coin type
public struct CoverageFeeWithdrawn<phantom CoinType> has copy, drop {
    wrapper_id: ID,
    amount: u64,
}

/// Event emitted when protocol fees are withdrawn for a specific coin type
public struct ProtocolFeeWithdrawn<phantom CoinType> has copy, drop {
    wrapper_id: ID,
    amount: u64,
}

/// Event emitted when DEEP coins are deposited into the wrapper's reserves
public struct DeepReservesDeposited has copy, drop {
    wrapper_id: ID,
    amount: u64,
}

/// Event emitted when a new version is enabled for the wrapper
public struct VersionEnabled has copy, drop {
    wrapper_id: ID,
    version: u16,
}

/// Event emitted when a version is permanently disabled for the wrapper
public struct VersionDisabled has copy, drop {
    wrapper_id: ID,
    version: u16,
}

/// Admin ticket for timelock mechanism
public struct AdminTicket has key {
    id: UID,
    owner: address,
    created_at: u64,
    ticket_type: u8,
}

// === Events ===
/// Event emitted when an admin ticket is created
public struct TicketCreated has copy, drop {
    ticket_id: ID,
    ticket_type: u8,
    created_at: u64,
}

// === Public-Mutative Functions ===
/// Deposit DEEP coins into the wrapper's reserves
public fun deposit_into_reserves(wrapper: &mut Wrapper, deep_coin: Coin<DEEP>) {
    wrapper.verify_version();

    event::emit(DeepReservesDeposited {
        wrapper_id: wrapper.id.to_inner(),
        amount: deep_coin.value(),
    });

    wrapper.deep_reserves.join(deep_coin.into_balance());
}

<<<<<<< HEAD
/// Create an admin ticket for timelock mechanism with multi-signature verification
/// Verifies sender matches the multi-sig address, then creates a ticket for future execution
=======
/// Withdraw deep reserves coverage fees for a specific coin type
>>>>>>> eda4d890
///
/// Parameters:
/// - _admin: Admin capability
/// - ticket_type: Type of operation this ticket authorizes
/// - pks: Vector of public keys of the multi-sig signers
/// - weights: Vector of weights for each corresponding signer (must match pks length)
/// - threshold: Minimum sum of weights required to authorize transactions (must be > 0 and <= sum of weights)
/// - clock: Clock for timestamp recording
/// - ctx: Mutable transaction context for ticket creation and sender verification
///
/// Returns:
/// - AdminTicket: The created ticket bound to the sender address
///
/// Aborts:
/// - With ESenderIsNotMultisig if the transaction sender is not the expected multi-signature address
///   derived from the provided pks, weights, and threshold parameters
public fun create_ticket(
    _admin: &AdminCap,
    ticket_type: u8,
    pks: vector<vector<u8>>,
    weights: vector<u8>,
    threshold: u16,
    clock: &Clock,
    ctx: &mut TxContext,
): AdminTicket {
    assert!(
        multisig::check_if_sender_is_multisig_address(pks, weights, threshold, ctx),
        ESenderIsNotMultisig,
    );

    let ticket_id = object::new(ctx);
    let created_at = clock.timestamp_ms() / 1000;

    let ticket = AdminTicket {
        id: ticket_id,
        owner: ctx.sender(),
        created_at,
        ticket_type,
    };

    event::emit(TicketCreated {
        ticket_id: ticket.id.to_inner(),
        ticket_type,
        created_at,
    });

    ticket
}

public fun destroy_ticket(ticket: AdminTicket) {
    let AdminTicket { id, .. } = ticket;
    id.delete();
}

/// Withdraw deep reserves coverage fees for a specific coin type while verifying that the sender is the expected
/// multi-sig address. Performs timelock validation using an admin ticket.
///
/// Parameters:
/// - wrapper: Wrapper object
/// - ticket: Admin ticket for timelock validation (consumed on execution)
/// - _admin: Admin capability
/// - pks: Vector of public keys of the signers
/// - weights: Vector of weights for each corresponding signer (must match pks length)
/// - threshold: Minimum sum of weights required to authorize transactions
/// - clock: Clock for timestamp validation
/// - ctx: Mutable transaction context for coin creation and sender verification
///
/// Returns:
/// - Coin<CoinType>: All coverage fees of the specified type, or zero coin if none exist
///
/// Aborts:
/// - With ESenderIsNotMultisig if the transaction sender is not the expected multi-signature address
///   derived from the provided pks, weights, and threshold parameters
/// - With ticket-related errors if ticket is invalid, expired, not ready, or wrong type
public fun withdraw_deep_reserves_coverage_fee<CoinType>(
    wrapper: &mut Wrapper,
    ticket: AdminTicket,
    _admin: &AdminCap,
    pks: vector<vector<u8>>,
    weights: vector<u8>,
    threshold: u16,
    clock: &Clock,
    ctx: &mut TxContext,
): Coin<CoinType> {
    assert!(
        multisig::check_if_sender_is_multisig_address(pks, weights, threshold, ctx),
        ESenderIsNotMultisig,
    );
    wrapper.verify_version();
    validate_ticket(&ticket, WITHDRAW_COVERAGE_FEE, clock, ctx);

    // Consume ticket after successful validation
    destroy_ticket(ticket);

    let key = ChargedFeeKey<CoinType> {};

    if (wrapper.deep_reserves_coverage_fees.contains(key)) {
        let balance = wrapper.deep_reserves_coverage_fees.borrow_mut(key);
        let coin = balance::withdraw_all(balance).into_coin(ctx);

        event::emit(CoverageFeeWithdrawn<CoinType> {
            wrapper_id: wrapper.id.to_inner(),
            amount: coin.value(),
        });

        coin
    } else {
        coin::zero(ctx)
    }
}

<<<<<<< HEAD
/// Withdraw protocol fees for a specific coin type while verifying that the sender is the expected
/// multi-sig address. Performs timelock validation using an admin ticket.
=======
/// Withdraw protocol fees for a specific coin type
>>>>>>> eda4d890
///
/// Parameters:
/// - wrapper: Wrapper object
/// - ticket: Admin ticket for timelock validation (consumed on execution)
/// - _admin: Admin capability
/// - pks: Vector of public keys of the multi-sig signers
/// - weights: Vector of weights for each corresponding signer (must match pks length)
/// - threshold: Minimum sum of weights required to authorize transactions
/// - clock: Clock for timestamp validation
/// - ctx: Mutable transaction context for coin creation and sender verification
///
/// Returns:
/// - Coin<CoinType>: All protocol fees of the specified type, or zero coin if none exist
///
/// Aborts:
/// - With ESenderIsNotMultisig if the transaction sender is not the expected multi-signature address
///   derived from the provided pks, weights, and threshold parameters
/// - With ticket-related errors if ticket is invalid, expired, not ready, or wrong type
public fun withdraw_protocol_fee<CoinType>(
    wrapper: &mut Wrapper,
    ticket: AdminTicket,
    _admin: &AdminCap,
    pks: vector<vector<u8>>,
    weights: vector<u8>,
    threshold: u16,
    clock: &Clock,
    ctx: &mut TxContext,
): Coin<CoinType> {
    assert!(
        multisig::check_if_sender_is_multisig_address(pks, weights, threshold, ctx),
        ESenderIsNotMultisig,
    );
    wrapper.verify_version();
    validate_ticket(&ticket, WITHDRAW_PROTOCOL_FEE, clock, ctx);

    // Consume ticket after successful validation
    destroy_ticket(ticket);

    let key = ChargedFeeKey<CoinType> {};

    if (wrapper.protocol_fees.contains(key)) {
        let balance = wrapper.protocol_fees.borrow_mut(key);
        let coin = balance::withdraw_all(balance).into_coin(ctx);

        event::emit(ProtocolFeeWithdrawn<CoinType> {
            wrapper_id: wrapper.id.to_inner(),
            amount: coin.value(),
        });

        coin
    } else {
        coin::zero(ctx)
    }
}

<<<<<<< HEAD
/// Withdraw a specified amount of DEEP coins from the wrapper's reserves while verifying that the sender
/// is the expected multi-sig address. Performs timelock validation using an admin ticket
=======
/// Withdraw a specified amount of DEEP coins from the wrapper's reserves
>>>>>>> eda4d890
///
/// Parameters:
/// - wrapper: Wrapper object
/// - ticket: Admin ticket for timelock validation (consumed on execution)
/// - _admin: Admin capability
/// - amount: Amount of DEEP tokens to withdraw
/// - pks: Vector of public keys of the multi-sig signers
/// - weights: Vector of weights for each corresponding signer (must match pks length)
/// - threshold: Minimum sum of weights required to authorize transactions
/// - clock: Clock for timestamp validation
/// - ctx: Mutable transaction context for coin creation and sender verification
///
/// Returns:
/// - Coin<DEEP>: The requested amount of DEEP tokens withdrawn from reserves
///
/// Aborts:
/// - With ESenderIsNotMultisig if the transaction sender is not the expected multi-signature address
///   derived from the provided pks, weights, and threshold parameters
/// - With ticket-related errors if ticket is invalid, expired, not ready, or wrong type
public fun withdraw_deep_reserves(
    wrapper: &mut Wrapper,
    ticket: AdminTicket,
    _admin: &AdminCap,
    amount: u64,
    pks: vector<vector<u8>>,
    weights: vector<u8>,
    threshold: u16,
    clock: &Clock,
    ctx: &mut TxContext,
): Coin<DEEP> {
    assert!(
        multisig::check_if_sender_is_multisig_address(pks, weights, threshold, ctx),
        ESenderIsNotMultisig,
    );
    wrapper.verify_version();
    validate_ticket(&ticket, WITHDRAW_DEEP_RESERVES, clock, ctx);

    // Consume ticket after successful validation
    destroy_ticket(ticket);

    let coin = split_deep_reserves(wrapper, amount, ctx);

    event::emit(DeepReservesWithdrawn<DEEP> {
        wrapper_id: wrapper.id.to_inner(),
        amount,
    });

    coin
}

/// Enable the specified package version for the wrapper
///
/// Parameters:
/// - wrapper: Wrapper object
/// - _admin: Admin capability
/// - version: Package version to enable
/// - pks: Vector of public keys of the multi-sig signers
/// - weights: Vector of weights for each corresponding signer (must match pks length)
/// - threshold: Minimum sum of weights required to authorize transactions
/// - ctx: Mutable transaction context for sender verification
///
/// Aborts:
/// - With ESenderIsNotMultisig if the transaction sender is not the expected multi-signature address
///   derived from the provided pks, weights, and threshold parameters
/// - With EVersionAlreadyEnabled if the version is already enabled
public fun enable_version(
    wrapper: &mut Wrapper,
    _admin: &AdminCap,
    version: u16,
    pks: vector<vector<u8>>,
    weights: vector<u8>,
    threshold: u16,
    ctx: &mut TxContext,
) {
    assert!(
        multisig::check_if_sender_is_multisig_address(pks, weights, threshold, ctx),
        ESenderIsNotMultisig,
    );

    // Check if the version has been permanently disabled
    assert!(!wrapper.disabled_versions.contains(&version), EVersionPermanentlyDisabled);

    // Check if the version is already enabled
    assert!(!wrapper.allowed_versions.contains(&version), EVersionAlreadyEnabled);

    wrapper.allowed_versions.insert(version);

    event::emit(VersionEnabled {
        wrapper_id: wrapper.id.to_inner(),
        version,
    });
}

/// Permanently disable the specified package version for the wrapper
///
/// Parameters:
/// - wrapper: Wrapper object
/// - _admin: Admin capability
/// - version: Package version to disable
/// - pks: Vector of public keys of the multi-sig signers
/// - weights: Vector of weights for each corresponding signer (must match pks length)
/// - threshold: Minimum sum of weights required to authorize transactions
/// - ctx: Mutable transaction context for sender verification
///
/// Aborts:
/// - With ESenderIsNotMultisig if the transaction sender is not the expected multi-signature address
///   derived from the provided pks, weights, and threshold parameters
/// - With ECannotDisableCurrentVersion if trying to disable the current version
/// - With EVersionNotEnabled if the version is not currently enabled
public fun disable_version(
    wrapper: &mut Wrapper,
    _admin: &AdminCap,
    version: u16,
    pks: vector<vector<u8>>,
    weights: vector<u8>,
    threshold: u16,
    ctx: &mut TxContext,
) {
    assert!(
        multisig::check_if_sender_is_multisig_address(pks, weights, threshold, ctx),
        ESenderIsNotMultisig,
    );
    assert!(version != current_version(), ECannotDisableCurrentVersion);
    assert!(wrapper.allowed_versions.contains(&version), EVersionNotEnabled);

    // Remove from allowed and add to disabled
    wrapper.allowed_versions.remove(&version);
    wrapper.disabled_versions.insert(version);

    event::emit(VersionDisabled {
        wrapper_id: wrapper.id.to_inner(),
        version,
    });
}

// === Public-View Functions ===
/// Get the value of DEEP in the reserves
public fun deep_reserves(wrapper: &Wrapper): u64 {
    wrapper.deep_reserves.value()
}

public fun withdraw_deep_reserves_ticket_type(): u8 { WITHDRAW_DEEP_RESERVES }

public fun withdraw_protocol_fee_ticket_type(): u8 { WITHDRAW_PROTOCOL_FEE }

public fun withdraw_coverage_fee_ticket_type(): u8 { WITHDRAW_COVERAGE_FEE }

public fun update_pool_creation_protocol_fee_ticket_type(): u8 { UPDATE_POOL_CREATION_PROTOCOL_FEE }

// === Public-Package Functions ===
/// Add collected deep reserves coverage fees to the wrapper's fee storage
public(package) fun join_deep_reserves_coverage_fee<CoinType>(
    wrapper: &mut Wrapper,
    fee: Balance<CoinType>,
) {
    wrapper.verify_version();

    if (fee.value() == 0) {
        fee.destroy_zero();
        return
    };

    let key = ChargedFeeKey<CoinType> {};
    if (wrapper.deep_reserves_coverage_fees.contains(key)) {
        let balance = wrapper.deep_reserves_coverage_fees.borrow_mut(key);
        balance::join(balance, fee);
    } else {
        wrapper.deep_reserves_coverage_fees.add(key, fee);
    };
}

/// Add collected protocol fees to the wrapper's fee storage
public(package) fun join_protocol_fee<CoinType>(wrapper: &mut Wrapper, fee: Balance<CoinType>) {
    wrapper.verify_version();

    if (fee.value() == 0) {
        fee.destroy_zero();
        return
    };

    let key = ChargedFeeKey<CoinType> {};
    if (wrapper.protocol_fees.contains(key)) {
        let balance = wrapper.protocol_fees.borrow_mut(key);
        balance::join(balance, fee);
    } else {
        wrapper.protocol_fees.add(key, fee);
    };
}

/// Get the splitted DEEP coin from the reserves
public(package) fun split_deep_reserves(
    wrapper: &mut Wrapper,
    amount: u64,
    ctx: &mut TxContext,
): Coin<DEEP> {
    wrapper.verify_version();

    let available_deep_reserves = wrapper.deep_reserves.value();
    assert!(amount <= available_deep_reserves, EInsufficientDeepReserves);

    wrapper.deep_reserves.split(amount).into_coin(ctx)
}

/// Verify that the current package version is enabled in the wrapper
public(package) fun verify_version(wrapper: &Wrapper) {
    let package_version = current_version();
    assert!(wrapper.allowed_versions.contains(&package_version), EPackageVersionNotEnabled);
}

/// Validate ticket for execution
public(package) fun validate_ticket(
    ticket: &AdminTicket,
    expected_type: u8,
    clock: &Clock,
    ctx: &TxContext,
) {
    // Check ownership
    assert!(ticket.owner == ctx.sender(), ETicketOwnerMismatch);

    // Check type
    assert!(ticket.ticket_type == expected_type, ETicketTypeMismatch);

    // Check if expired
    assert!(!is_ticket_expired(ticket, clock), ETicketExpired);

    // Check if ready
    assert!(is_ticket_ready(ticket, clock), ETicketNotReady);
}

// === Private Functions ===
/// Initialize the wrapper module
fun init(ctx: &mut TxContext) {
    let wrapper = Wrapper {
        id: object::new(ctx),
        allowed_versions: vec_set::singleton(current_version()),
        disabled_versions: vec_set::empty(),
        deep_reserves: balance::zero(),
        deep_reserves_coverage_fees: bag::new(ctx),
        protocol_fees: bag::new(ctx),
    };

    // Share the wrapper object
    transfer::share_object(wrapper);
}

/// Check if ticket is ready for execution (past delay period)
fun is_ticket_ready(ticket: &AdminTicket, clock: &Clock): bool {
    let current_time = clock.timestamp_ms() / 1000;
    current_time >= ticket.created_at + TICKET_DELAY_DURATION
}

/// Check if ticket is expired (past active period)
fun is_ticket_expired(ticket: &AdminTicket, clock: &Clock): bool {
    let current_time = clock.timestamp_ms() / 1000;
    current_time >= ticket.created_at + TICKET_DELAY_DURATION + TICKET_ACTIVE_DURATION
}<|MERGE_RESOLUTION|>--- conflicted
+++ resolved
@@ -138,12 +138,8 @@
     wrapper.deep_reserves.join(deep_coin.into_balance());
 }
 
-<<<<<<< HEAD
-/// Create an admin ticket for timelock mechanism with multi-signature verification
+/// Create an admin ticket for timelock mechanism
 /// Verifies sender matches the multi-sig address, then creates a ticket for future execution
-=======
-/// Withdraw deep reserves coverage fees for a specific coin type
->>>>>>> eda4d890
 ///
 /// Parameters:
 /// - _admin: Admin capability
@@ -169,10 +165,7 @@
     clock: &Clock,
     ctx: &mut TxContext,
 ): AdminTicket {
-    assert!(
-        multisig::check_if_sender_is_multisig_address(pks, weights, threshold, ctx),
-        ESenderIsNotMultisig,
-    );
+    assert!(multisig::check_if_sender_is_multisig_address(pks, weights, threshold, ctx), ESenderIsNotMultisig);
 
     let ticket_id = object::new(ctx);
     let created_at = clock.timestamp_ms() / 1000;
@@ -228,10 +221,7 @@
     clock: &Clock,
     ctx: &mut TxContext,
 ): Coin<CoinType> {
-    assert!(
-        multisig::check_if_sender_is_multisig_address(pks, weights, threshold, ctx),
-        ESenderIsNotMultisig,
-    );
+    assert!(multisig::check_if_sender_is_multisig_address(pks, weights, threshold, ctx), ESenderIsNotMultisig);
     wrapper.verify_version();
     validate_ticket(&ticket, WITHDRAW_COVERAGE_FEE, clock, ctx);
 
@@ -255,12 +245,8 @@
     }
 }
 
-<<<<<<< HEAD
-/// Withdraw protocol fees for a specific coin type while verifying that the sender is the expected
-/// multi-sig address. Performs timelock validation using an admin ticket.
-=======
 /// Withdraw protocol fees for a specific coin type
->>>>>>> eda4d890
+/// Performs timelock validation using an admin ticket
 ///
 /// Parameters:
 /// - wrapper: Wrapper object
@@ -289,10 +275,7 @@
     clock: &Clock,
     ctx: &mut TxContext,
 ): Coin<CoinType> {
-    assert!(
-        multisig::check_if_sender_is_multisig_address(pks, weights, threshold, ctx),
-        ESenderIsNotMultisig,
-    );
+    assert!(multisig::check_if_sender_is_multisig_address(pks, weights, threshold, ctx), ESenderIsNotMultisig);
     wrapper.verify_version();
     validate_ticket(&ticket, WITHDRAW_PROTOCOL_FEE, clock, ctx);
 
@@ -316,12 +299,8 @@
     }
 }
 
-<<<<<<< HEAD
-/// Withdraw a specified amount of DEEP coins from the wrapper's reserves while verifying that the sender
-/// is the expected multi-sig address. Performs timelock validation using an admin ticket
-=======
 /// Withdraw a specified amount of DEEP coins from the wrapper's reserves
->>>>>>> eda4d890
+/// Performs timelock validation using an admin ticket
 ///
 /// Parameters:
 /// - wrapper: Wrapper object
@@ -352,10 +331,7 @@
     clock: &Clock,
     ctx: &mut TxContext,
 ): Coin<DEEP> {
-    assert!(
-        multisig::check_if_sender_is_multisig_address(pks, weights, threshold, ctx),
-        ESenderIsNotMultisig,
-    );
+    assert!(multisig::check_if_sender_is_multisig_address(pks, weights, threshold, ctx), ESenderIsNotMultisig);
     wrapper.verify_version();
     validate_ticket(&ticket, WITHDRAW_DEEP_RESERVES, clock, ctx);
 
@@ -396,10 +372,7 @@
     threshold: u16,
     ctx: &mut TxContext,
 ) {
-    assert!(
-        multisig::check_if_sender_is_multisig_address(pks, weights, threshold, ctx),
-        ESenderIsNotMultisig,
-    );
+    assert!(multisig::check_if_sender_is_multisig_address(pks, weights, threshold, ctx), ESenderIsNotMultisig);
 
     // Check if the version has been permanently disabled
     assert!(!wrapper.disabled_versions.contains(&version), EVersionPermanentlyDisabled);
@@ -440,10 +413,7 @@
     threshold: u16,
     ctx: &mut TxContext,
 ) {
-    assert!(
-        multisig::check_if_sender_is_multisig_address(pks, weights, threshold, ctx),
-        ESenderIsNotMultisig,
-    );
+    assert!(multisig::check_if_sender_is_multisig_address(pks, weights, threshold, ctx), ESenderIsNotMultisig);
     assert!(version != current_version(), ECannotDisableCurrentVersion);
     assert!(wrapper.allowed_versions.contains(&version), EVersionNotEnabled);
 
@@ -473,10 +443,7 @@
 
 // === Public-Package Functions ===
 /// Add collected deep reserves coverage fees to the wrapper's fee storage
-public(package) fun join_deep_reserves_coverage_fee<CoinType>(
-    wrapper: &mut Wrapper,
-    fee: Balance<CoinType>,
-) {
+public(package) fun join_deep_reserves_coverage_fee<CoinType>(wrapper: &mut Wrapper, fee: Balance<CoinType>) {
     wrapper.verify_version();
 
     if (fee.value() == 0) {
@@ -512,11 +479,7 @@
 }
 
 /// Get the splitted DEEP coin from the reserves
-public(package) fun split_deep_reserves(
-    wrapper: &mut Wrapper,
-    amount: u64,
-    ctx: &mut TxContext,
-): Coin<DEEP> {
+public(package) fun split_deep_reserves(wrapper: &mut Wrapper, amount: u64, ctx: &mut TxContext): Coin<DEEP> {
     wrapper.verify_version();
 
     let available_deep_reserves = wrapper.deep_reserves.value();
@@ -532,12 +495,7 @@
 }
 
 /// Validate ticket for execution
-public(package) fun validate_ticket(
-    ticket: &AdminTicket,
-    expected_type: u8,
-    clock: &Clock,
-    ctx: &TxContext,
-) {
+public(package) fun validate_ticket(ticket: &AdminTicket, expected_type: u8, clock: &Clock, ctx: &TxContext) {
     // Check ownership
     assert!(ticket.owner == ctx.sender(), ETicketOwnerMismatch);
 
