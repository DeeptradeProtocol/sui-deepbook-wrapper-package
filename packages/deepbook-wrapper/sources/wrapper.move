--- conflicted
+++ resolved
@@ -26,7 +26,7 @@
 const EVersionPermanentlyDisabled: u64 = 6;
 
 /// Error when the sender is not a multisig address
-const ESenderIsNotMultisig: u64 = 3;
+const ESenderIsNotMultisig: u64 = 7;
 
 /// A generic error code for any function that is no longer supported.
 /// The value 1000 is used by convention across modules for this purpose.
@@ -230,11 +230,17 @@
     );
     wrapper.verify_version();
 
-<<<<<<< HEAD
-    wrapper.deep_reserves.split(amount).into_coin(ctx)
-}
-
-/// Enable the specified package version for the wrapper verifying that the sender is the expected multi-sig address
+    let coin = split_deep_reserves(wrapper, amount, ctx);
+
+    event::emit(DeepReservesWithdrawn<DEEP> {
+        wrapper_id: wrapper.id.to_inner(),
+        amount,
+    });
+
+    coin
+}
+
+/// Enable the specified package version for the wrapper
 ///
 /// Parameters:
 /// - wrapper: Wrapper object
@@ -262,24 +268,11 @@
         multisig::check_if_sender_is_multisig_address(pks, weights, threshold, ctx),
         ESenderIsNotMultisig,
     );
-=======
-    let coin = split_deep_reserves(wrapper, amount, ctx);
-
-    event::emit(DeepReservesWithdrawn<DEEP> {
-        wrapper_id: wrapper.id.to_inner(),
-        amount,
-    });
-
-    coin
-}
-
-/// Enable the specified package version for the wrapper
-public fun enable_version(wrapper: &mut Wrapper, _admin: &AdminCap, version: u16) {
+
     // Check if the version has been permanently disabled
     assert!(!wrapper.disabled_versions.contains(&version), EVersionPermanentlyDisabled);
 
     // Check if the version is already enabled
->>>>>>> 75583689
     assert!(!wrapper.allowed_versions.contains(&version), EVersionAlreadyEnabled);
 
     wrapper.allowed_versions.insert(version);
@@ -290,8 +283,7 @@
     });
 }
 
-<<<<<<< HEAD
-/// Disable the specified package version for the wrapper verifying that the sender is the expected multi-sig address
+/// Permanently disable the specified package version for the wrapper
 ///
 /// Parameters:
 /// - wrapper: Wrapper object
@@ -320,10 +312,6 @@
         multisig::check_if_sender_is_multisig_address(pks, weights, threshold, ctx),
         ESenderIsNotMultisig,
     );
-=======
-/// Permanently disable the specified package version for the wrapper
-public fun disable_version(wrapper: &mut Wrapper, _admin: &AdminCap, version: u16) {
->>>>>>> 75583689
     assert!(version != current_version(), ECannotDisableCurrentVersion);
     assert!(wrapper.allowed_versions.contains(&version), EVersionNotEnabled);
 
